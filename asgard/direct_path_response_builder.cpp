#include "asgard/direct_path_response_builder.h"
#include "asgard/request.pb.h"
#include "asgard/util.h"

#include <valhalla/midgard/encoded.h>
#include <valhalla/midgard/logging.h>
#include <valhalla/midgard/pointll.h>
#include <valhalla/thor/pathinfo.h>

#include <boost/range/algorithm/find_if.hpp>
#include <numeric>

using namespace valhalla;

namespace asgard {

namespace direct_path_response_builder {

constexpr static float KM_TO_M = 1000.f;

// This function takes care of sections of bss mode
// that are streetnetwork type, walking/bike
void make_bss_streetnetwork_section(pbnavitia::Journey& journey,
                                    valhalla::Api& api,
                                    const DirectionsLeg& directions_leg,
                                    const std::vector<midgard::PointLL>& shape,
                                    ConstManeuverItetator begin_maneuver,
                                    ConstManeuverItetator end_maneuver,
                                    const time_t begin_date_time,
                                    const pbnavitia::StreetNetworkParams& request_params,
                                    const size_t nb_sections,
                                    const bool enable_instructions) {

    using BssManeuverType = DirectionsLeg_Maneuver_BssManeuverType;
    auto rent_duration = static_cast<time_t>(request_params.bss_rent_duration());
    auto return_duration = static_cast<time_t>(request_params.bss_return_duration());

    auto* section = journey.add_sections();
    section->set_type(pbnavitia::STREET_NETWORK);
    section->set_id("section_" + std::to_string(nb_sections));

    auto* sn = section->mutable_street_network();

    auto travel_mode = begin_maneuver->travel_mode();
    sn->set_mode(util::convert_valhalla_to_navitia_mode(travel_mode));

    time_t section_duration = std::accumulate(
        begin_maneuver,
        end_maneuver,
        static_cast<time_t>(0),
        [&](time_t sum, const auto& m) { return sum + static_cast<time_t>(m.time()); });

    float section_length = std::accumulate(
        begin_maneuver,
        end_maneuver,
        0.f,
        [&](float sum, const auto& m) { return sum + m.length() * KM_TO_M; });

    if (begin_maneuver->bss_maneuver_type() ==
        BssManeuverType::DirectionsLeg_Maneuver_BssManeuverType_kRentBikeAtBikeShare) {
        section_duration -= rent_duration;
    } else if (begin_maneuver->bss_maneuver_type() ==
               BssManeuverType::DirectionsLeg_Maneuver_BssManeuverType_kReturnBikeAtBikeShare) {
        section_duration -= return_duration;
    }

    section->set_begin_date_time(begin_date_time);
    section->set_end_date_time(begin_date_time + section_duration);

    section->set_duration(section_duration);
    sn->set_duration(section_duration);

    section->set_length(section_length);
    sn->set_length(section_length);

    auto shape_begin_idx = begin_maneuver->begin_shape_index();
    set_extremity_pt_object(*(shape.begin() + shape_begin_idx), *begin_maneuver, section->mutable_origin());

    size_t shape_end_idx;
    if (end_maneuver == directions_leg.maneuver().end()) {
        shape_end_idx = shape.size();
        set_extremity_pt_object(shape.back(), *(end_maneuver - 1), section->mutable_destination());
    } else {
        shape_end_idx = end_maneuver->begin_shape_index() + 1;
        set_extremity_pt_object(*(shape.begin() + shape_end_idx - 1), *end_maneuver, section->mutable_destination());
    }

    compute_geojson({shape.begin() + shape_begin_idx,
                     shape.begin() + shape_end_idx},
                    *section);

    compute_path_items(api, section->mutable_street_network(), enable_instructions, begin_maneuver, end_maneuver);
}

void _make_bss_maneuver_section(pbnavitia::Journey& journey,
                                valhalla::Api& api,
                                const DirectionsLeg& directions_leg,
                                const std::vector<midgard::PointLL>& shape,
                                ConstManeuverItetator bss_maneuver,
                                const time_t begin_date_time,
                                const pbnavitia::StreetNetworkParams& request_params,
                                const size_t nb_sections,
                                const bool enable_instructions,
                                const time_t section_duration,
                                const std::string bss_maneuver_instructions,
                                const pbnavitia::SectionType section_type) {

    // no displacement when maneuvering the bike station...
    float section_length = 0;
    auto shape_idx = bss_maneuver->begin_shape_index();

    auto* section = journey.add_sections();
    section->set_type(section_type);
    section->set_id("section_" + std::to_string(nb_sections));
    section->set_duration(section_duration);
    section->set_length(section_length);
    section->set_begin_date_time(begin_date_time);
    section->set_end_date_time(begin_date_time + section_duration);

    set_extremity_pt_object(*(shape.begin() + shape_idx), *bss_maneuver, section->mutable_origin());
    set_extremity_pt_object(*(shape.begin() + shape_idx), *bss_maneuver, section->mutable_destination());

    compute_geojson({*(shape.begin() + shape_idx)}, *section);

    auto* sn = section->mutable_street_network();
    sn->set_duration(section_duration);
    sn->set_length(section_length);

    auto travel_mode = bss_maneuver->travel_mode();
    sn->set_mode(util::convert_valhalla_to_navitia_mode(travel_mode));

    auto path_item = sn->add_path_items();
    path_item->set_duration(section_duration);
    path_item->set_instruction(bss_maneuver_instructions);
}

void make_bss_rent_section(pbnavitia::Journey& journey,
                           valhalla::Api& api,
                           const DirectionsLeg& directions_leg,
                           const std::vector<midgard::PointLL>& shape,
                           ConstManeuverItetator rent_maneuver,
                           const time_t begin_date_time,
                           const pbnavitia::StreetNetworkParams& request_params,
                           const size_t nb_sections,
                           const bool enable_instructions) {

    const std::string bss_maneuver_instructions = "Rent a bike from bike share station.";
    auto section_duration = static_cast<time_t>(request_params.bss_rent_duration());
    auto section_type = pbnavitia::BSS_RENT;
    _make_bss_maneuver_section(journey, api, directions_leg, shape, rent_maneuver, begin_date_time,
                               request_params, nb_sections, enable_instructions, section_duration, bss_maneuver_instructions, section_type);
}

void make_bss_return_section(pbnavitia::Journey& journey,
                             valhalla::Api& api,
                             const DirectionsLeg& directions_leg,
                             const std::vector<midgard::PointLL>& shape,
                             ConstManeuverItetator return_maneuver,
                             const time_t begin_date_time,
                             const pbnavitia::StreetNetworkParams& request_params,
                             const size_t nb_sections,
                             const bool enable_instructions) {

    const std::string bss_maneuver_instructions = "Return the bike to the bike share station.";
    auto section_duration = static_cast<time_t>(request_params.bss_return_duration());
    auto section_type = pbnavitia::BSS_PUT_BACK;
    _make_bss_maneuver_section(journey, api, directions_leg, shape, return_maneuver, begin_date_time,
                               request_params, nb_sections, enable_instructions, section_duration, bss_maneuver_instructions, section_type);
}

void build_mono_modal_journey(pbnavitia::Journey& journey,
                              const pbnavitia::Request& request,
                              const std::vector<valhalla::thor::PathInfo>& pathedges,
                              const TripLeg& trip_leg,
                              valhalla::Api& api) {

    auto& directions_leg = *api.mutable_directions()->mutable_routes(0)->mutable_legs(0);
    const auto shape = midgard::decode<std::vector<midgard::PointLL>>(trip_leg.shape());
    const auto departure_posix_time = time_t(request.direct_path().datetime());
    const bool enable_instructions = request.direct_path().streetnetwork_params().enable_instructions();

    auto* section = journey.add_sections();
    section->set_type(pbnavitia::STREET_NETWORK);
    section->set_id("section_0");
    auto* sn = section->mutable_street_network();

    auto begin_maneuver = directions_leg.maneuver().begin();
    auto end_maneuver = directions_leg.maneuver().end();

    auto travel_mode = begin_maneuver->travel_mode();
    sn->set_mode(util::convert_valhalla_to_navitia_mode(travel_mode));

    auto section_duration = std::accumulate(
        begin_maneuver,
        end_maneuver,
        static_cast<time_t>(0),
        [&](time_t sum, const auto& m) { return sum + static_cast<time_t>(m.time()); });

    auto section_length = std::accumulate(
        begin_maneuver,
        end_maneuver,
        0.f,
        [&](float sum, const auto& m) { return sum + m.length() * KM_TO_M; });

    set_extremity_pt_object(shape.front(), *begin_maneuver, section->mutable_origin());
    set_extremity_pt_object(shape.back(), *(end_maneuver - 1), section->mutable_destination());

    section->set_duration(section_duration);
    sn->set_duration(section_duration);

    section->set_length(section_length);
    sn->set_length(section_length);

    section->set_begin_date_time(departure_posix_time);
    section->set_end_date_time(departure_posix_time + section_duration);

    compute_geojson(shape, *section);
    compute_path_items(api, section->mutable_street_network(), enable_instructions, begin_maneuver, end_maneuver);
    journey.set_nb_sections(1);
}

void build_bss_journey(pbnavitia::Journey& journey,
                       const pbnavitia::Request& request,
                       const std::vector<valhalla::thor::PathInfo>& pathedges,
                       const TripLeg& trip_leg,
                       valhalla::Api& api) {
    auto const& request_params = request.direct_path().streetnetwork_params();

    auto const shape = midgard::decode<std::vector<midgard::PointLL>>(trip_leg.shape());
    auto& directions_leg = *api.mutable_directions()->mutable_routes(0)->mutable_legs(0);

    // this will be the departure date time
    auto begin_datetime = time_t(request.direct_path().datetime());

    size_t nb_sections = 0;

    using BssManeuverType = DirectionsLeg_Maneuver_BssManeuverType;

    auto bss_rent_maneuver = boost::range::find_if(
        directions_leg.maneuver(),
        [](const auto& m) {
            return m.bss_maneuver_type() ==
                   BssManeuverType::DirectionsLeg_Maneuver_BssManeuverType_kRentBikeAtBikeShare;
        });

    auto bss_return_maneuver = boost::range::find_if(
        directions_leg.maneuver(),
        [](const auto& m) {
            return m.bss_maneuver_type() ==
                   BssManeuverType::DirectionsLeg_Maneuver_BssManeuverType_kReturnBikeAtBikeShare;
        });

    bool enable_instructions = request.direct_path().streetnetwork_params().enable_instructions();

    // Either None of bss_rent_maneuver and bss_return_maneuver are found in the directions_leg
    // Or BOTH of them are actually found in the directions_leg, they must appear in pair
    // Otherwise it's WIERD!

    // No bss maneuvers are found, that's OK
    if (bss_rent_maneuver == directions_leg.maneuver().end() &&
        bss_return_maneuver == directions_leg.maneuver().end()) {
        // No bss maneuvers are found in directions_leg
        // In this case, it's just a walking journey.
        build_mono_modal_journey(journey, request, pathedges, trip_leg, api);
        return;
    }

    // Is one of bss maneuvers missing? Something must be wrong!!
    assert(bss_rent_maneuver != directions_leg.maneuver().end() &&
           bss_return_maneuver != directions_leg.maneuver().end());

    auto last_journey_section_duration = [](const pbnavitia::Journey& journey) {
        if (journey.sections_size()) {
            return std::next(journey.sections().end(), -1)->duration();
        }
        return 0;
    };

    // Case 1: the first section is a walking section, now we will build the bike rent section
    // Case 2: This section is actually the first section, because the start point is projected on the bike
    //         share station

    // In both cases, we have to build 3 sections as follows
    //   *  rent section
    //   *  the bike section
    //   *  return section

    bool start_with_walking = bss_rent_maneuver != directions_leg.maneuver().begin();
    if (start_with_walking) {
        // the origin is projected as usual on a street, NOT on the bss station node
        make_bss_streetnetwork_section(journey,
                                       api,
                                       directions_leg,
                                       shape,
                                       directions_leg.maneuver().begin(),
                                       bss_rent_maneuver,
                                       begin_datetime,
                                       request_params,
                                       nb_sections++,
                                       enable_instructions);
        begin_datetime += last_journey_section_duration(journey);
    }

    // rent section
    make_bss_rent_section(journey,
                          api,
                          directions_leg,
                          shape,
                          bss_rent_maneuver,
                          begin_datetime,
                          request_params,
                          nb_sections++,
                          enable_instructions);
    begin_datetime += last_journey_section_duration(journey);

    // bike section
    make_bss_streetnetwork_section(journey,
                                   api,
                                   directions_leg,
                                   shape,
                                   bss_rent_maneuver,
                                   bss_return_maneuver,
                                   begin_datetime,
                                   request_params,
                                   nb_sections++,
                                   enable_instructions);
    begin_datetime += last_journey_section_duration(journey);

    // return section
    make_bss_return_section(journey,
                            api,
                            directions_leg,
                            shape,
                            bss_return_maneuver,
                            begin_datetime,
                            request_params,
                            nb_sections++,
                            enable_instructions);
    begin_datetime += last_journey_section_duration(journey);

    bool end_with_walking = bss_return_maneuver != (directions_leg.maneuver().end() - 1);
    if (end_with_walking) {
        // the destination is projected as usual on a street, NOT on the bss station node
        // Walking section
        make_bss_streetnetwork_section(journey,
                                       api,
                                       directions_leg,
                                       shape,
                                       bss_return_maneuver,
                                       directions_leg.maneuver().end(),
                                       begin_datetime,
                                       request_params,
                                       nb_sections++,
                                       enable_instructions);
    }
    journey.set_nb_sections(nb_sections);
}

pbnavitia::Response build_journey_response(const pbnavitia::Request& request,
                                           const std::vector<valhalla::thor::PathInfo>& pathedges,
                                           const TripLeg& trip_leg,
                                           valhalla::Api& api) {
    pbnavitia::Response response;

    if (pathedges.empty() ||
        api.mutable_trip()->routes_size() == 0 || !api.has_directions() ||
        api.mutable_directions()->mutable_routes(0)->legs_size() == 0) {
        response.set_response_type(pbnavitia::NO_SOLUTION);
        LOG_ERROR("No solution found !");
        return response;
    }

    // General
    response.set_response_type(pbnavitia::ITINERARY_FOUND);

    // Journey
    auto const& request_params = request.direct_path().streetnetwork_params();

    auto* journey = response.mutable_journeys()->Add();

    journey->set_duration(pathedges.back().elapsed_cost.secs);
    journey->set_nb_transfers(0);

    auto const departure_posix_time = time_t(request.direct_path().datetime());
    auto const arrival_posix_time = departure_posix_time + time_t(journey->duration());

    journey->set_requested_date_time(departure_posix_time);
    journey->set_departure_date_time(departure_posix_time);
    journey->set_arrival_date_time(arrival_posix_time);

    auto mode = request_params.origin_mode();

    switch (util::convert_navitia_to_streetnetwork_mode(mode)) {
    case pbnavitia::StreetNetworkMode::Walking:
    case pbnavitia::StreetNetworkMode::Bike:
    case pbnavitia::StreetNetworkMode::Car:
    case pbnavitia::StreetNetworkMode::Taxi:
        build_mono_modal_journey(*journey, request, pathedges, trip_leg, api);
        break;
    case pbnavitia::StreetNetworkMode::Bss:
        build_bss_journey(*journey, request, pathedges, trip_leg, api);
        break;
    default:
        throw std::runtime_error{"Error when determining mono modal, unknow mode: " + mode};
    };
    compute_metadata(*journey);
    LOG_INFO("Direct path response done with mode: " + mode);
    return response;
}

void set_extremity_pt_object(const valhalla::midgard::PointLL& geo_point, const valhalla::DirectionsLeg_Maneuver& maneuver, pbnavitia::PtObject* o) {
    auto uri = std::stringstream();
    uri << std::fixed << std::setprecision(5) << geo_point.lng() << ";" << geo_point.lat();
    o->set_uri(uri.str());

    auto* address = o->mutable_address();
    auto* coords = address->mutable_coord();
    coords->set_lat(geo_point.lat());
    coords->set_lon(geo_point.lng());
    o->set_embedded_type(pbnavitia::ADDRESS);

    if (!maneuver.street_name().empty() && maneuver.street_name().Get(0).has_value()) {
        o->set_name(maneuver.street_name().Get(0).value());
        address->set_name(maneuver.street_name().Get(0).value());
        address->set_label(maneuver.street_name().Get(0).value());
    } else {
        // this line is compulsory beacuse "name" is required.
        o->set_name("");
    }
}

void compute_geojson(const std::vector<midgard::PointLL>& list_geo_points, pbnavitia::Section& s) {
    for (const auto& point : list_geo_points) {
        auto* geo = s.mutable_street_network()->add_coordinates();
        geo->set_lat(point.lat());
        geo->set_lon(point.lng());
    }
}

void compute_metadata(pbnavitia::Journey& pb_journey) {
    uint32_t total_walking_duration = 0;
    uint32_t total_car_duration = 0;
    uint32_t total_bike_duration = 0;
    uint32_t total_ridesharing_duration = 0;
    uint32_t total_taxi_duration = 0;

    uint32_t total_walking_distance = 0;
    uint32_t total_car_distance = 0;
    uint32_t total_bike_distance = 0;
    uint32_t total_ridesharing_distance = 0;
    uint32_t total_taxi_distance = 0;

    for (const auto& section : pb_journey.sections()) {
        if (section.type() == pbnavitia::STREET_NETWORK || section.type() == pbnavitia::CROW_FLY) {
            switch (section.street_network().mode()) {
            case pbnavitia::StreetNetworkMode::Walking:
                total_walking_duration += section.duration();
                total_walking_distance += section.length();
                break;
            case pbnavitia::StreetNetworkMode::Car:
            case pbnavitia::StreetNetworkMode::CarNoPark:
                total_car_duration += section.duration();
                total_car_distance += section.length();
                break;
            case pbnavitia::StreetNetworkMode::Bike:
            case pbnavitia::StreetNetworkMode::Bss:
                total_bike_duration += section.duration();
                total_bike_distance += section.length();
                break;
            case pbnavitia::StreetNetworkMode::Ridesharing:
                total_ridesharing_duration += section.duration();
                total_ridesharing_distance += section.length();
                break;
            case pbnavitia::StreetNetworkMode::Taxi:
                total_taxi_duration += section.duration();
                total_taxi_distance += section.length();
                break;
            }
        } else if (section.type() == pbnavitia::TRANSFER && section.transfer_type() == pbnavitia::walking) {
            total_walking_duration += section.duration();
        }
    }

    const auto ts_departure = pb_journey.sections(0).begin_date_time();
    const auto ts_arrival = pb_journey.sections(pb_journey.sections_size() - 1).end_date_time();
    auto* durations = pb_journey.mutable_durations();
    durations->set_walking(total_walking_duration);
    durations->set_bike(total_bike_duration);
    durations->set_car(total_car_duration);
    durations->set_ridesharing(total_ridesharing_duration);
    durations->set_taxi(total_taxi_duration);
    durations->set_total(ts_arrival - ts_departure);

    auto* distances = pb_journey.mutable_distances();
    distances->set_walking(total_walking_distance);
    distances->set_bike(total_bike_distance);
    distances->set_car(total_car_distance);
    distances->set_ridesharing(total_ridesharing_distance);
    distances->set_taxi(total_taxi_distance);
}

void compute_path_items(valhalla::Api& api,
                        pbnavitia::StreetNetwork* sn,
                        const bool enable_instruction,
                        ConstManeuverItetator begin_maneuver,
                        ConstManeuverItetator end_maneuver) {

    if (!api.has_trip() || !api.has_directions() || begin_maneuver == end_maneuver) {
        return;
    }

    auto& trip_route = *api.mutable_trip()->mutable_routes(0);
    auto& directions_leg = *api.mutable_directions()->mutable_routes(0)->mutable_legs(0);
    auto& trip_leg = *api.mutable_trip()->mutable_routes(0)->mutable_legs(0);
    const auto shape = midgard::decode<std::vector<midgard::PointLL>>(trip_leg.shape());

    for (auto it = begin_maneuver; it < end_maneuver; ++it) {
        const auto& maneuver = *it;
        auto* path_item = sn->add_path_items();
        auto const& edge = trip_route.mutable_legs(0)->node(maneuver.begin_path_index()).edge();

        auto shape_begin_idx = it->begin_shape_index();
        auto instruction_start_coords = shape[shape_begin_idx];

        set_path_item_type(edge, *path_item);
        set_path_item_name(maneuver, *path_item);
        set_path_item_length(maneuver, *path_item);
        set_path_item_duration(maneuver, *path_item);
        set_path_item_direction(maneuver, *path_item);
        if (enable_instruction) {
            bool is_last_maneuver = std::distance(it, directions_leg.maneuver().end()) == 1;
            set_path_item_instruction(maneuver, *path_item, is_last_maneuver);
            set_path_item_instruction_start_coords(*path_item, instruction_start_coords);
        }
    }
}

void set_path_item_instruction(const DirectionsLeg_Maneuver& maneuver, pbnavitia::PathItem& path_item, const bool is_last_maneuver) {
    if (maneuver.has_text_instruction() && !maneuver.text_instruction().empty()) {
        auto instruction = maneuver.text_instruction();
        if (!is_last_maneuver) {
            instruction += " Keep going for " + std::to_string((int)(maneuver.length() * KM_TO_M)) + " m.";
        }
        path_item.set_instruction(instruction);
    }
}

void set_path_item_instruction_start_coords(pbnavitia::PathItem& path_item, const valhalla::midgard::PointLL& instruction_start_coords) {
    if (path_item.instruction().empty()) { return; }
<<<<<<< HEAD

=======
    
>>>>>>> 162404e3
    auto* coords = path_item.mutable_instruction_start_coordinates();
    coords->set_lat(instruction_start_coords.lat());
    coords->set_lon(instruction_start_coords.lng());
}

void set_path_item_name(const DirectionsLeg_Maneuver& maneuver, pbnavitia::PathItem& path_item) {
    if (!maneuver.street_name().empty() && maneuver.street_name().Get(0).has_value()) {
        path_item.set_name(maneuver.street_name().Get(0).value());
    }
}

void set_path_item_length(const DirectionsLeg_Maneuver& maneuver, pbnavitia::PathItem& path_item) {
    if (maneuver.has_length()) {
        path_item.set_length(maneuver.length() * KM_TO_M);
    }
}

// For now, we only handle cycle lanes
void set_path_item_type(const TripLeg_Edge& edge, pbnavitia::PathItem& path_item) {
    if (edge.has_cycle_lane()) {
        path_item.set_cycle_path_type(util::convert_valhalla_to_navitia_cycle_lane(edge.cycle_lane()));
    }
}

void set_path_item_duration(const DirectionsLeg_Maneuver& maneuver, pbnavitia::PathItem& path_item) {
    if (maneuver.has_time()) {
        path_item.set_duration(maneuver.time());
    }
}

void set_path_item_direction(const DirectionsLeg_Maneuver& maneuver, pbnavitia::PathItem& path_item) {
    if (maneuver.has_turn_degree()) {
        int turn_degree = maneuver.turn_degree() % 360;
        if (turn_degree > 180) turn_degree -= 360;
        path_item.set_direction(turn_degree);
    }
}

} // namespace direct_path_response_builder

} // namespace asgard<|MERGE_RESOLUTION|>--- conflicted
+++ resolved
@@ -547,11 +547,7 @@
 
 void set_path_item_instruction_start_coords(pbnavitia::PathItem& path_item, const valhalla::midgard::PointLL& instruction_start_coords) {
     if (path_item.instruction().empty()) { return; }
-<<<<<<< HEAD
-
-=======
-    
->>>>>>> 162404e3
+
     auto* coords = path_item.mutable_instruction_start_coordinates();
     coords->set_lat(instruction_start_coords.lat());
     coords->set_lon(instruction_start_coords.lng());
